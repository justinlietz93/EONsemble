--- conflicted
+++ resolved
@@ -54,7 +54,6 @@
   const keyRef = useRef(key)
   const defaultSourceRef = useRef<InitialValue<T>>(defaultValue)
   const defaultValueRef = useRef<T>(resolveInitial(defaultValue))
-<<<<<<< HEAD
   const revisionRef = useRef(0)
   const hasLocalWriteRef = useRef(false)
   const metadataRef = useRef<StorageMetadata>({ ...DEFAULT_METADATA })
@@ -150,16 +149,6 @@
     markPendingSync(timestamp)
     pushToPersistence(payload, timestamp)
   }
-=======
-
-  if (keyRef.current !== key || defaultSourceRef.current !== defaultValue) {
-    keyRef.current = key
-    defaultSourceRef.current = defaultValue
-    defaultValueRef.current = resolveInitial(defaultValue)
-  }
-
-  const [value, setValue] = useState<T>(() => ensureMemoryValue(keyRef.current, defaultValueRef.current))
->>>>>>> e6fc70af
 
   useEffect(() => {
     let cancelled = false
@@ -167,8 +156,6 @@
     const load = async () => {
       const loadRevision = revisionRef.current
       const stored = await fetchPersistedValue<T>(key)
-
-<<<<<<< HEAD
       const fallback = defaultValueRef.current
       const pendingSync = hasPendingSyncRef.current
 
@@ -228,16 +215,6 @@
             `[useKV] Received null for key "${key}"; falling back to default value. ` +
               'Consider ensuring the persistence layer does not emit null for this key.'
           )
-=======
-      if (stored === undefined) {
-        if (!memoryStore.has(key)) {
-          const fallback = defaultValueRef.current
-          memoryStore.set(key, fallback)
-          await savePersistedValue(key, fallback)
-          if (!cancelled) {
-            setValue(fallback)
-          }
->>>>>>> e6fc70af
         }
 
         return
