--- conflicted
+++ resolved
@@ -84,7 +84,6 @@
   persistence API is unreachable. Failed hydration attempts no longer overwrite
   populated knowledge arrays; the hook only falls back to defaults when no
   memory is present.
-<<<<<<< HEAD
 - Beginning 2025-09-29, `useKV` also mirrors each write into
   `window.localStorage` under the `eon.kv.<key>` namespace. On reload the mirror
   seeds the in-memory store before server hydration, ensuring knowledge remains
@@ -140,14 +139,12 @@
   cleared. Cover this with
   `npx vitest run tests/components/app.knowledge-drop.logic.test.ts` and
   `npx vitest run tests/components/app.knowledge-persistence.test.tsx -t "restores knowledge when storage events force a persistence reset mid-session"`.
-=======
->>>>>>> e6fc70af
+
 - When investigating suspected regressions, reproduce the offline scenario by
   mocking `fetchPersistedValue` to resolve `undefined` and verify that
   previously added entries remain visible.
 - Run `npx vitest run tests/hooks/useKV.test.tsx` to execute the dedicated hook
   regression suite that covers both the offline fallback and successful server
-<<<<<<< HEAD
   hydration flows.
 - If the persistence API hydrates `null` for a key whose default is non-null,
   `useKV` now emits a warning and restores the configured fallback. Validate the
@@ -192,7 +189,4 @@
   `useSessionDiagnostics` hook logs mounts, unmounts, and unexpected tab resets
   together with the active goal ID and a sampled knowledge payload. Exercise the
   behaviour with `npx vitest run tests/hooks/useSessionDiagnostics.test.tsx` to
-  confirm logging stays consistent.
-=======
-  hydration flows.
->>>>>>> e6fc70af
+  confirm logging stays consistent.